--- conflicted
+++ resolved
@@ -80,13 +80,10 @@
         case GPUIMAGE_KUWAHARA: cell.textLabel.text = @"Kuwahara"; break;
         case GPUIMAGE_VIGNETTE: cell.textLabel.text = @"Vignette"; break;
         case GPUIMAGE_GAUSSIAN: cell.textLabel.text = @"Gaussian Blur"; break;
-<<<<<<< HEAD
         case GPUIMAGE_FASTBLUR: cell.textLabel.text = @"Fast Blur"; break;
-=======
         case GPUIMAGE_GAUSSIAN_SELECTIVE: cell.textLabel.text = @"Gaussian Selective Blur"; break;
->>>>>>> 970d673b
 		case GPUIMAGE_CUSTOM: cell.textLabel.text = @"Custom"; break;
-        case GPUIMAGE_FILECONFIG: cell.textLabel.text = @"File Configuration"; break;
+        case GPUIMAGE_FILECONFIG: cell.textLabel.text = @"Filter Chain"; break;
 	}
     
     return cell;
