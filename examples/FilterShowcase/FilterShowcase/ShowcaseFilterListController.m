--- conflicted
+++ resolved
@@ -100,13 +100,9 @@
 		case GPUIMAGE_BULGE: cell.textLabel.text = @"Bulge"; break;
 		case GPUIMAGE_PINCH: cell.textLabel.text = @"Pinch"; break;
 		case GPUIMAGE_STRETCH: cell.textLabel.text = @"Stretch"; break;
-<<<<<<< HEAD
         case GPUIMAGE_PERLINNOISE: cell.textLabel.text = @"Perlin noise"; break;
-=======
-        case GPUIMAGE_PERLINNOISE: cell.textLabel.text = @"Perlin Noise"; break;
         case GPUIMAGE_VORONI: cell.textLabel.text = @"Voroni"; break;
         case GPUIMAGE_MOSAIC: cell.textLabel.text = @"Mosaic"; break;
->>>>>>> 0161299f
 		case GPUIMAGE_CHROMAKEY: cell.textLabel.text = @"Chroma key (green)"; break;
 		case GPUIMAGE_DISSOLVE: cell.textLabel.text = @"Dissolve blend"; break;
 		case GPUIMAGE_SCREENBLEND: cell.textLabel.text = @"Screen blend"; break;
