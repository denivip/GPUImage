--- conflicted
+++ resolved
@@ -241,14 +241,16 @@
             
             filter = [[GPUImageGaussianBlurFilter alloc] init];
         }; break;
-<<<<<<< HEAD
-
         case GPUIMAGE_FASTBLUR:
         {
             self.title = @"Fast Blur";
             self.filterSettingsSlider.hidden = NO;
-=======
-        
+            [self.filterSettingsSlider setMinimumValue:1.0];
+            [self.filterSettingsSlider setMaximumValue:10.0];
+            [self.filterSettingsSlider setValue:1.0];
+
+            filter = [[GPUImageFastBlurFilter alloc] init];
+		}; break;
         case GPUIMAGE_GAUSSIAN_SELECTIVE:
         {
             self.title = @"Selective Blur";
@@ -261,32 +263,10 @@
             filter = [[GPUImageGaussianSelectiveBlurFilter alloc] init];
             [(GPUImageGaussianSelectiveBlurFilter*)filter setExcludeCircleRadius:40.0/320.0];
         }; break;
->>>>>>> 970d673b
-            
-            [self.filterSettingsSlider setMinimumValue:1.0];
-            [self.filterSettingsSlider setMaximumValue:10.0];
-            [self.filterSettingsSlider setValue:1.0];
-            
-            filter = [[GPUImageFastBlurFilter alloc] init];
-        }; break;
-
+         
         default: filter = [[GPUImageSepiaFilter alloc] init]; break;
     }
     
-<<<<<<< HEAD
-    [videoCamera addTarget:rotationFilter];
-    [rotationFilter addTarget:filter];
-    videoCamera.runBenchmark = YES;
-    
-    // The picture is only used for two-image blend filters
-    UIImage *inputImage = [UIImage imageNamed:@"WID-small.jpg"];
-    sourcePicture = [[GPUImagePicture alloc] initWithImage:inputImage smoothlyScaleOutput:YES];
-    [sourcePicture addTarget:filter];
-
-    GPUImageView *filterView = (GPUImageView *)self.view;
-    [filter addTarget:filterView];
-    
-=======
     if (filterType == GPUIMAGE_FILECONFIG) {
         self.title = @"File Configuration";
         pipeline = [[GPUImageFilterPipeline alloc] initWithConfigurationFile:[[NSBundle mainBundle] URLForResource:@"SampleConfiguration" withExtension:@"plist"]
@@ -306,7 +286,7 @@
         GPUImageView *filterView = (GPUImageView *)self.view;
         [filter addTarget:filterView];
     } 
->>>>>>> 970d673b
+
     [videoCamera startCameraCapture];    
 }
 
@@ -328,11 +308,8 @@
         case GPUIMAGE_SWIRL: [(GPUImageSwirlFilter *)filter setAngle:[(UISlider *)sender value]]; break;
         case GPUIMAGE_VIGNETTE: [(GPUImageVignetteFilter *)filter setY:[(UISlider *)sender value]]; break;
         case GPUIMAGE_GAUSSIAN: [(GPUImageGaussianBlurFilter *)filter setBlurSize:[(UISlider*)sender value]]; break;
-<<<<<<< HEAD
         case GPUIMAGE_FASTBLUR: [(GPUImageFastBlurFilter *)filter setBlurPasses:round([(UISlider*)sender value])]; break;
-=======
         case GPUIMAGE_GAUSSIAN_SELECTIVE: [(GPUImageGaussianSelectiveBlurFilter *)filter setExcludeCircleRadius:[(UISlider*)sender value]]; break;
->>>>>>> 970d673b
         default: break;
     }
 }
