--- conflicted
+++ resolved
@@ -35,17 +35,6 @@
 /// Use this property to manage camera settings. Focus point, exposure point, etc.
 @property(readonly) AVCaptureDevice *inputCamera;
 
-<<<<<<< HEAD
-//typedef enum {
-//    UIInterfaceOrientationPortrait           = UIDeviceOrientationPortrait,
-//    UIInterfaceOrientationPortraitUpsideDown = UIDeviceOrientationPortraitUpsideDown,
-//    UIInterfaceOrientationLandscapeLeft      = UIDeviceOrientationLandscapeRight,
-//    UIInterfaceOrientationLandscapeRight     = UIDeviceOrientationLandscapeLeft
-//} UIInterfaceOrientation;
-
-// Initialization and teardown
-- (id)initWithSessionPreset:(NSString *)sessionPreset cameraPosition:(AVCaptureDevicePosition)cameraPosition; 
-=======
 /// @name Initialization and teardown
 
 /** Begin a capture session
@@ -59,7 +48,6 @@
 
 /** Tear down the capture session
  */
->>>>>>> 0b514caf
 - (void)removeInputsAndOutputs;
 
 /// @name Manage the camera video stream
@@ -89,14 +77,10 @@
  @param sampleBuffer Buffer to process
  */
 - (void)processAudioSampleBuffer:(CMSampleBufferRef)sampleBuffer;
-<<<<<<< HEAD
+
+/** Get the position (front, rear) of the source camera
+ */
 - (AVCaptureDevicePosition)cameraPosition;
-=======
-
-/** Get the position of the source camera
- */
-- (AVCaptureDevicePosition)getCameraPosition;
->>>>>>> 0b514caf
 
 /** Rotate the camera
  */
