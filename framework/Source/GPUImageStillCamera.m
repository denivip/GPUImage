--- conflicted
+++ resolved
@@ -137,7 +137,7 @@
                 dispatch_semaphore_signal(frameRenderingSemaphore);
 //                reportAvailableMemoryForGPUImage(@"After UIImage generation");
 
-                dataForJPEGFile = UIImageJPEGRepresentation(filteredPhoto, 0.8);
+                dataForJPEGFile = UIImageJPEGRepresentation(filteredPhoto,self.jpegCompressionQuality);
 //                reportAvailableMemoryForGPUImage(@"After JPEG generation");
             }
 
@@ -165,14 +165,6 @@
             }
         }else{
             dispatch_semaphore_signal(frameRenderingSemaphore);
-<<<<<<< HEAD
-            
-//            reportAvailableMemoryForGPUImage(@"After UIImage generation");
-
-            dataForJPEGFile = UIImageJPEGRepresentation(filteredPhoto, self.jpegCompressionQuality);
-//            reportAvailableMemoryForGPUImage(@"After JPEG generation");
-=======
->>>>>>> 2fc4a5c1
         }
         
         block(dataForPNGFile, error);        
