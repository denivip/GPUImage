#import "GPUImageVideoCamera.h"

void stillImageDataReleaseCallback(void *releaseRefCon, const void *baseAddress);
void GPUImageCreateResizedSampleBuffer(CVPixelBufferRef cameraFrame, CGSize finalSize, CMSampleBufferRef *sampleBuffer);

@interface GPUImageStillCamera : GPUImageVideoCamera

<<<<<<< HEAD
/** The JPEG compression quality to use when capturing a photo as a JPEG.
 */
@property CGFloat jpegCompressionQuality;
=======
// Only reliably set inside the context of the completion handler of one of the capture methods
@property (readonly) NSDictionary *currentCaptureMetadata;
>>>>>>> 2fc4a5c1

// Photography controls
- (void)capturePhotoAsSampleBufferWithCompletionHandler:(void (^)(CMSampleBufferRef imageSampleBuffer, NSError *error))block;
- (void)capturePhotoAsImageProcessedUpToFilter:(GPUImageOutput<GPUImageInput> *)finalFilterInChain withCompletionHandler:(void (^)(UIImage *processedImage, NSError *error))block;
- (void)capturePhotoAsJPEGProcessedUpToFilter:(GPUImageOutput<GPUImageInput> *)finalFilterInChain withCompletionHandler:(void (^)(NSData *processedJPEG, NSError *error))block;
- (void)capturePhotoAsPNGProcessedUpToFilter:(GPUImageOutput<GPUImageInput> *)finalFilterInChain withCompletionHandler:(void (^)(NSData *processedPNG, NSError *error))block;

@end<|MERGE_RESOLUTION|>--- conflicted
+++ resolved
@@ -5,14 +5,12 @@
 
 @interface GPUImageStillCamera : GPUImageVideoCamera
 
-<<<<<<< HEAD
 /** The JPEG compression quality to use when capturing a photo as a JPEG.
  */
 @property CGFloat jpegCompressionQuality;
-=======
+
 // Only reliably set inside the context of the completion handler of one of the capture methods
 @property (readonly) NSDictionary *currentCaptureMetadata;
->>>>>>> 2fc4a5c1
 
 // Photography controls
 - (void)capturePhotoAsSampleBufferWithCompletionHandler:(void (^)(CMSampleBufferRef imageSampleBuffer, NSError *error))block;
