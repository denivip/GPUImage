#import "GPUImageFilter.h"

/** Performs a vignetting effect, fading out the image at the edges
 */
@interface GPUImageVignetteFilter : GPUImageFilter 
{
    GLint vignetteStartUniform, vignetteEndUniform;
}

<<<<<<< HEAD
/** The directional intensity of the vignette effect, with a default of x = 0.75, y = 0.5
 */
@property (nonatomic, readwrite) CGFloat x;
/** The directional intensity of the vignette effect, with a default of x = 0.75, y = 0.5
 */
@property (nonatomic, readwrite) CGFloat y;
=======
// The normalized distance from the center where the vignette effect starts. Default of 0.5.
@property (nonatomic, readwrite) CGFloat vignetteStart;

// The normalized distance from the center where the vignette effect ends. Default of 0.75.
@property (nonatomic, readwrite) CGFloat vignetteEnd;
>>>>>>> af074ba3

@end<|MERGE_RESOLUTION|>--- conflicted
+++ resolved
@@ -7,19 +7,10 @@
     GLint vignetteStartUniform, vignetteEndUniform;
 }
 
-<<<<<<< HEAD
-/** The directional intensity of the vignette effect, with a default of x = 0.75, y = 0.5
- */
-@property (nonatomic, readwrite) CGFloat x;
-/** The directional intensity of the vignette effect, with a default of x = 0.75, y = 0.5
- */
-@property (nonatomic, readwrite) CGFloat y;
-=======
 // The normalized distance from the center where the vignette effect starts. Default of 0.5.
 @property (nonatomic, readwrite) CGFloat vignetteStart;
 
 // The normalized distance from the center where the vignette effect ends. Default of 0.75.
 @property (nonatomic, readwrite) CGFloat vignetteEnd;
->>>>>>> af074ba3
 
 @end