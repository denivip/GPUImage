#import "GPUImageFilterPipeline.h"

@interface GPUImageFilterPipeline ()

- (BOOL)_parseConfiguration:(NSDictionary *)configuration;

- (void)_refreshFilters;

@end

@implementation GPUImageFilterPipeline

@synthesize filters = _filters, input = _input, output = _output;

#pragma mark Config file init

- (id)initWithConfiguration:(NSDictionary *)configuration input:(GPUImageOutput *)input output:(id <GPUImageInput>)output {
    self = [super init];
    if (self) {
        self.input = input;
        self.output = output;
        if (![self _parseConfiguration:configuration]) {
            NSLog(@"Sorry, a parsing error occurred.");
            abort();
        }
        [self _refreshFilters];
    }
    return self;
}

- (id)initWithConfigurationFile:(NSURL *)configuration input:(GPUImageOutput *)input output:(id <GPUImageInput>)output {
    return [self initWithConfiguration:[NSDictionary dictionaryWithContentsOfURL:configuration] input:input output:output];
}

- (BOOL)_parseConfiguration:(NSDictionary *)configuration {
    NSArray *filters = [configuration objectForKey:@"Filters"];
    if (!filters) return NO;

    NSError *regexError = nil;
    NSRegularExpression *parsingRegex = [NSRegularExpression regularExpressionWithPattern:@"(float|CGPoint|NSString)\\((.*?)(?:,\\s*(.*?))*\\)"
                                                                                  options:0
                                                                                    error:&regexError];

    // It's faster to put them into an array and then pass it to the filters property than it is to call [self addFilter:] every time
    NSMutableArray *orderedFilters = [NSMutableArray arrayWithCapacity:[filters count]];
    for (NSDictionary *filter in filters) {
        NSString *filterName = [filter objectForKey:@"FilterName"];
        Class theClass = NSClassFromString(filterName);
        GPUImageFilter *genericFilter = [[theClass alloc] init];
        // Set up the properties
        NSDictionary *filterAttributes;
        if ((filterAttributes = [filter objectForKey:@"Attributes"])) {
            for (NSString *propertyKey in filterAttributes) {
                // Set up the selector
                SEL theSelector = NSSelectorFromString(propertyKey);
                NSInvocation *inv = [NSInvocation invocationWithMethodSignature:[theClass instanceMethodSignatureForSelector:theSelector]];
                [inv setSelector:theSelector];
                [inv setTarget:genericFilter];

                // Parse the argument
<<<<<<< HEAD
                NSMutableArray *parsedArray;
                if ([[filterAttributes objectForKey:propertyKey] isKindOfClass:[NSArray class]]) {
                    NSArray *array = [filterAttributes objectForKey:propertyKey];
                    parsedArray = [NSMutableArray arrayWithCapacity:[array count]];
                    for (NSString *string in array) {
                        NSTextCheckingResult *parse = [parsingRegex firstMatchInString:string
                                                                               options:0
                                                                                 range:NSMakeRange(0, [string length])];
                        NSLog(@"Ranges: %d", parse.numberOfRanges);
                        NSString *modifier = [string substringWithRange:[parse rangeAtIndex:1]];
                        if ([modifier isEqualToString:@"float"]) {
                            // Float modifier, one argument
                            CGFloat value = [[string substringWithRange:[parse rangeAtIndex:2]] floatValue];
                            [parsedArray addObject:[NSNumber numberWithFloat:value]];
                            [inv setArgument:&value atIndex:2];
                        } else if ([modifier isEqualToString:@"CGPoint"]) {
                            // CGPoint modifier, two float arguments
                            CGFloat x = [[string substringWithRange:[parse rangeAtIndex:2]] floatValue];
                            CGFloat y = [[string substringWithRange:[parse rangeAtIndex:3]] floatValue];
                            CGPoint value = CGPointMake(x, y);
                            [parsedArray addObject:[NSValue valueWithCGPoint:value]];
                        } else {
                            return NO;
                        }
                    }
                    [inv setArgument:&parsedArray atIndex:2];
=======
                NSString *stringValue = nil;
                NSString *string = [filterAttributes objectForKey:propertyKey];
                NSTextCheckingResult *parse = [parsingRegex firstMatchInString:string
                                                                       options:0
                                                                         range:NSMakeRange(0, [string length])];
                NSLog(@"Ranges: %d", parse.numberOfRanges);
                NSString *modifier = [string substringWithRange:[parse rangeAtIndex:1]];
                if ([modifier isEqualToString:@"float"]) {
                    // Float modifier, one argument
                    CGFloat value = [[string substringWithRange:[parse rangeAtIndex:2]] floatValue];
                    [inv setArgument:&value atIndex:2];
                } else if ([modifier isEqualToString:@"CGPoint"]) {
                    // CGPoint modifier, two float arguments
                    CGFloat x = [[string substringWithRange:[parse rangeAtIndex:2]] floatValue];
                    CGFloat y = [[string substringWithRange:[parse rangeAtIndex:3]] floatValue];
                    CGPoint value = CGPointMake(x, y);
                    [inv setArgument:&value atIndex:2];
                } else if ([modifier isEqualToString:@"NSString"]) {
                    // NSString modifier, one string argument
                    stringValue = [[string substringWithRange:[parse rangeAtIndex:2]] copy];
                    [inv setArgument:&stringValue atIndex:2];
>>>>>>> f51b8070
                } else {
                    NSString *string = [filterAttributes objectForKey:propertyKey];
                    NSTextCheckingResult *parse = [parsingRegex firstMatchInString:string
                                                                           options:0
                                                                             range:NSMakeRange(0, [string length])];
                    NSLog(@"Ranges: %d", parse.numberOfRanges);
                    NSString *modifier = [string substringWithRange:[parse rangeAtIndex:1]];
                    if ([modifier isEqualToString:@"float"]) {
                        // Float modifier, one argument
                        CGFloat value = [[string substringWithRange:[parse rangeAtIndex:2]] floatValue];
                        [inv setArgument:&value atIndex:2];
                    } else if ([modifier isEqualToString:@"CGPoint"]) {
                        // CGPoint modifier, two float arguments
                        CGFloat x = [[string substringWithRange:[parse rangeAtIndex:2]] floatValue];
                        CGFloat y = [[string substringWithRange:[parse rangeAtIndex:3]] floatValue];
                        CGPoint value = CGPointMake(x, y);
                        [inv setArgument:&value atIndex:2];
                    } else {
                        return NO;
                    }
                }
                [inv invoke];
            }
        }
        [orderedFilters addObject:genericFilter];
    }
    self.filters = orderedFilters;

    return YES;
}

#pragma mark Regular init

- (id)initWithOrderedFilters:(NSArray *)filters input:(GPUImageOutput *)input output:(id <GPUImageInput>)output {
    self = [super init];
    if (self) {
        self.input = input;
        self.output = output;
        self.filters = [NSMutableArray arrayWithArray:filters];
        [self _refreshFilters];
    }
    return self;
}

- (void)addFilter:(GPUImageFilter *)filter atIndex:(NSUInteger)insertIndex {
    [self.filters insertObject:filter atIndex:insertIndex];
    [self _refreshFilters];
}

- (void)addFilter:(GPUImageFilter *)filter {
    [self.filters addObject:filter];
    [self _refreshFilters];
}

- (void)replaceFilterAtIndex:(NSUInteger)index withFilter:(GPUImageFilter *)filter {
    [self.filters replaceObjectAtIndex:index withObject:filter];
    [self _refreshFilters];
}

- (void)removeFilterAtIndex:(NSUInteger)index {
    [self.filters removeObjectAtIndex:index];
    [self _refreshFilters];
}

- (void)removeAllFilters {
    [self.filters removeAllObjects];
    [self _refreshFilters];
}

- (void)replaceAllFilters:(NSArray *)newFilters {
    self.filters = [NSMutableArray arrayWithArray:newFilters];
    [self _refreshFilters];
}

- (void)_refreshFilters {

    id prevFilter = self.input;
    GPUImageFilter *theFilter = nil;

    for (int i = 0; i < [self.filters count]; i++) {
        theFilter = [self.filters objectAtIndex:i];
        [prevFilter removeAllTargets];
        [prevFilter addTarget:theFilter];
        prevFilter = theFilter;
    }

    [prevFilter removeAllTargets];

    if (self.output != nil) {
        [prevFilter addTarget:self.output];
    }
}

- (UIImage *)currentFilteredFrame {
    return [(GPUImageFilter *)[_filters lastObject] imageFromCurrentlyProcessedOutput];
}

- (CGImageRef)newCGImageFromCurrentFilteredFrame {
    return [(GPUImageFilter *)[_filters lastObject] newCGImageFromCurrentlyProcessedOutput];
}

@end<|MERGE_RESOLUTION|>--- conflicted
+++ resolved
@@ -34,12 +34,14 @@
 
 - (BOOL)_parseConfiguration:(NSDictionary *)configuration {
     NSArray *filters = [configuration objectForKey:@"Filters"];
-    if (!filters) return NO;
+    if (!filters) {
+        return NO;
+    }
 
     NSError *regexError = nil;
     NSRegularExpression *parsingRegex = [NSRegularExpression regularExpressionWithPattern:@"(float|CGPoint|NSString)\\((.*?)(?:,\\s*(.*?))*\\)"
-                                                                                  options:0
-                                                                                    error:&regexError];
+            options:0
+            error:&regexError];
 
     // It's faster to put them into an array and then pass it to the filters property than it is to call [self addFilter:] every time
     NSMutableArray *orderedFilters = [NSMutableArray arrayWithCapacity:[filters count]];
@@ -58,15 +60,14 @@
                 [inv setTarget:genericFilter];
 
                 // Parse the argument
-<<<<<<< HEAD
                 NSMutableArray *parsedArray;
                 if ([[filterAttributes objectForKey:propertyKey] isKindOfClass:[NSArray class]]) {
                     NSArray *array = [filterAttributes objectForKey:propertyKey];
                     parsedArray = [NSMutableArray arrayWithCapacity:[array count]];
                     for (NSString *string in array) {
                         NSTextCheckingResult *parse = [parsingRegex firstMatchInString:string
-                                                                               options:0
-                                                                                 range:NSMakeRange(0, [string length])];
+                                options:0
+                                range:NSMakeRange(0, [string length])];
                         NSLog(@"Ranges: %d", parse.numberOfRanges);
                         NSString *modifier = [string substringWithRange:[parse rangeAtIndex:1]];
                         if ([modifier isEqualToString:@"float"]) {
@@ -80,39 +81,21 @@
                             CGFloat y = [[string substringWithRange:[parse rangeAtIndex:3]] floatValue];
                             CGPoint value = CGPointMake(x, y);
                             [parsedArray addObject:[NSValue valueWithCGPoint:value]];
+                        } else if ([modifier isEqualToString:@"NSString"]) {
+                            // NSString modifier, one string argument
+                            NSString *stringValue = [[string substringWithRange:[parse rangeAtIndex:2]] copy];
+                            [inv setArgument:&stringValue atIndex:2];
+
                         } else {
                             return NO;
                         }
                     }
                     [inv setArgument:&parsedArray atIndex:2];
-=======
-                NSString *stringValue = nil;
-                NSString *string = [filterAttributes objectForKey:propertyKey];
-                NSTextCheckingResult *parse = [parsingRegex firstMatchInString:string
-                                                                       options:0
-                                                                         range:NSMakeRange(0, [string length])];
-                NSLog(@"Ranges: %d", parse.numberOfRanges);
-                NSString *modifier = [string substringWithRange:[parse rangeAtIndex:1]];
-                if ([modifier isEqualToString:@"float"]) {
-                    // Float modifier, one argument
-                    CGFloat value = [[string substringWithRange:[parse rangeAtIndex:2]] floatValue];
-                    [inv setArgument:&value atIndex:2];
-                } else if ([modifier isEqualToString:@"CGPoint"]) {
-                    // CGPoint modifier, two float arguments
-                    CGFloat x = [[string substringWithRange:[parse rangeAtIndex:2]] floatValue];
-                    CGFloat y = [[string substringWithRange:[parse rangeAtIndex:3]] floatValue];
-                    CGPoint value = CGPointMake(x, y);
-                    [inv setArgument:&value atIndex:2];
-                } else if ([modifier isEqualToString:@"NSString"]) {
-                    // NSString modifier, one string argument
-                    stringValue = [[string substringWithRange:[parse rangeAtIndex:2]] copy];
-                    [inv setArgument:&stringValue atIndex:2];
->>>>>>> f51b8070
                 } else {
                     NSString *string = [filterAttributes objectForKey:propertyKey];
                     NSTextCheckingResult *parse = [parsingRegex firstMatchInString:string
-                                                                           options:0
-                                                                             range:NSMakeRange(0, [string length])];
+                            options:0
+                            range:NSMakeRange(0, [string length])];
                     NSLog(@"Ranges: %d", parse.numberOfRanges);
                     NSString *modifier = [string substringWithRange:[parse rangeAtIndex:1]];
                     if ([modifier isEqualToString:@"float"]) {
