--- conflicted
+++ resolved
@@ -7,10 +7,6 @@
 	objects = {
 
 /* Begin PBXBuildFile section */
-		0D69488B1501F58200206FF8 /* GPUImageFilterPipeline.h in Headers */ = {isa = PBXBuildFile; fileRef = 0D6948891501F58200206FF8 /* GPUImageFilterPipeline.h */; };
-		0D69488C1501F58200206FF8 /* GPUImageFilterPipeline.m in Sources */ = {isa = PBXBuildFile; fileRef = 0D69488A1501F58200206FF8 /* GPUImageFilterPipeline.m */; };
-		0D9D91AF15011CA200A5BC83 /* GPUImageGaussianSelectiveBlurFilter.h in Headers */ = {isa = PBXBuildFile; fileRef = 0D9D91AD15011CA200A5BC83 /* GPUImageGaussianSelectiveBlurFilter.h */; };
-		0D9D91B015011CA200A5BC83 /* GPUImageGaussianSelectiveBlurFilter.m in Sources */ = {isa = PBXBuildFile; fileRef = 0D9D91AE15011CA200A5BC83 /* GPUImageGaussianSelectiveBlurFilter.m */; };
 		0DF3FA2B14FA00C9006AF7D9 /* GPUImageVignetteFilter.h in Headers */ = {isa = PBXBuildFile; fileRef = 0DF3FA2914FA00C9006AF7D9 /* GPUImageVignetteFilter.h */; };
 		0DF3FA2C14FA00C9006AF7D9 /* GPUImageVignetteFilter.m in Sources */ = {isa = PBXBuildFile; fileRef = 0DF3FA2A14FA00C9006AF7D9 /* GPUImageVignetteFilter.m */; };
 		B81521A214F1BA6A00F105F8 /* GPUImageColorMatrixFilter.h in Headers */ = {isa = PBXBuildFile; fileRef = B81521A014F1BA6A00F105F8 /* GPUImageColorMatrixFilter.h */; };
@@ -84,6 +80,10 @@
 		BCC93A101501D1BF00958B26 /* GPUImageFastBlurFilter.m in Sources */ = {isa = PBXBuildFile; fileRef = BCC93A0E1501D1BF00958B26 /* GPUImageFastBlurFilter.m */; };
 		BCC93A1E1501E42F00958B26 /* GPUImageTwoPassFilter.h in Headers */ = {isa = PBXBuildFile; fileRef = BCC93A1C1501E42E00958B26 /* GPUImageTwoPassFilter.h */; };
 		BCC93A1F1501E42F00958B26 /* GPUImageTwoPassFilter.m in Sources */ = {isa = PBXBuildFile; fileRef = BCC93A1D1501E42F00958B26 /* GPUImageTwoPassFilter.m */; };
+		BCC93A301502A90F00958B26 /* GPUImageFilterPipeline.m in Sources */ = {isa = PBXBuildFile; fileRef = 0D69488A1501F58200206FF8 /* GPUImageFilterPipeline.m */; };
+		BCC93A311502A91500958B26 /* GPUImageGaussianSelectiveBlurFilter.m in Sources */ = {isa = PBXBuildFile; fileRef = 0D9D91AE15011CA200A5BC83 /* GPUImageGaussianSelectiveBlurFilter.m */; };
+		BCC93A321502A92100958B26 /* GPUImageGaussianSelectiveBlurFilter.h in Headers */ = {isa = PBXBuildFile; fileRef = 0D9D91AD15011CA200A5BC83 /* GPUImageGaussianSelectiveBlurFilter.h */; };
+		BCC93A331502A92A00958B26 /* GPUImageFilterPipeline.h in Headers */ = {isa = PBXBuildFile; fileRef = 0D6948891501F58200206FF8 /* GPUImageFilterPipeline.h */; };
 		BCF1A33814DDB1EC00852800 /* Foundation.framework in Frameworks */ = {isa = PBXBuildFile; fileRef = BCF1A33714DDB1EC00852800 /* Foundation.framework */; };
 		BCF1A34614DDB1EC00852800 /* SenTestingKit.framework in Frameworks */ = {isa = PBXBuildFile; fileRef = BCF1A34514DDB1EC00852800 /* SenTestingKit.framework */; };
 		BCF1A34914DDB1EC00852800 /* Foundation.framework in Frameworks */ = {isa = PBXBuildFile; fileRef = BCF1A33714DDB1EC00852800 /* Foundation.framework */; };
@@ -454,13 +454,10 @@
 				0DF3FA2B14FA00C9006AF7D9 /* GPUImageVignetteFilter.h in Headers */,
 				BC1A483E14FD1EF900D552E8 /* GPUImageGaussianBlurFilter.h in Headers */,
 				BC1B728114FB16AF00ACA2AB /* GPUImageMovieWriter.h in Headers */,
-<<<<<<< HEAD
 				BCC93A0F1501D1BF00958B26 /* GPUImageFastBlurFilter.h in Headers */,
 				BCC93A1E1501E42F00958B26 /* GPUImageTwoPassFilter.h in Headers */,
-=======
-				0D9D91AF15011CA200A5BC83 /* GPUImageGaussianSelectiveBlurFilter.h in Headers */,
-				0D69488B1501F58200206FF8 /* GPUImageFilterPipeline.h in Headers */,
->>>>>>> 970d673b
+				BCC93A321502A92100958B26 /* GPUImageGaussianSelectiveBlurFilter.h in Headers */,
+				BCC93A331502A92A00958B26 /* GPUImageFilterPipeline.h in Headers */,
 			);
 			runOnlyForDeploymentPostprocessing = 0;
 		};
@@ -593,13 +590,10 @@
 				0DF3FA2C14FA00C9006AF7D9 /* GPUImageVignetteFilter.m in Sources */,
 				BC1A47F514FC759D00D552E8 /* GPUImageGaussianBlurFilter.m in Sources */,
 				BC1B728214FB16AF00ACA2AB /* GPUImageMovieWriter.m in Sources */,
-<<<<<<< HEAD
 				BCC93A101501D1BF00958B26 /* GPUImageFastBlurFilter.m in Sources */,
 				BCC93A1F1501E42F00958B26 /* GPUImageTwoPassFilter.m in Sources */,
-=======
-				0D9D91B015011CA200A5BC83 /* GPUImageGaussianSelectiveBlurFilter.m in Sources */,
-				0D69488C1501F58200206FF8 /* GPUImageFilterPipeline.m in Sources */,
->>>>>>> 970d673b
+				BCC93A301502A90F00958B26 /* GPUImageFilterPipeline.m in Sources */,
+				BCC93A311502A91500958B26 /* GPUImageGaussianSelectiveBlurFilter.m in Sources */,
 			);
 			runOnlyForDeploymentPostprocessing = 0;
 		};
