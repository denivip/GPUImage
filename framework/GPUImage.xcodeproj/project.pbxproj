--- conflicted
+++ resolved
@@ -25,8 +25,6 @@
 		0DF3FA2C14FA00C9006AF7D9 /* GPUImageVignetteFilter.m in Sources */ = {isa = PBXBuildFile; fileRef = 0DF3FA2A14FA00C9006AF7D9 /* GPUImageVignetteFilter.m */; };
 		6D13DBE6151AA804000B23BA /* GPUImageHazeFilter.h in Headers */ = {isa = PBXBuildFile; fileRef = 6D13DBE4151AA804000B23BA /* GPUImageHazeFilter.h */; };
 		6D13DBE7151AA804000B23BA /* GPUImageHazeFilter.m in Sources */ = {isa = PBXBuildFile; fileRef = 6D13DBE5151AA804000B23BA /* GPUImageHazeFilter.m */; };
-		6DC835531582CF9800FA50E1 /* GPUImageMonochromeFilter.h in Headers */ = {isa = PBXBuildFile; fileRef = 6DC835511582CF9800FA50E1 /* GPUImageMonochromeFilter.h */; };
-		6DC835541582CF9800FA50E1 /* GPUImageMonochromeFilter.m in Sources */ = {isa = PBXBuildFile; fileRef = 6DC835521582CF9800FA50E1 /* GPUImageMonochromeFilter.m */; };
 		6EE27493150E8FC60040DDB6 /* GPUImageGrayscaleFilter.h in Headers */ = {isa = PBXBuildFile; fileRef = 6EE27491150E8FC50040DDB6 /* GPUImageGrayscaleFilter.h */; };
 		6EE27494150E8FC60040DDB6 /* GPUImageGrayscaleFilter.m in Sources */ = {isa = PBXBuildFile; fileRef = 6EE27492150E8FC50040DDB6 /* GPUImageGrayscaleFilter.m */; };
 		83AE9F981540DFE500F7FC13 /* GPUImageSubtractBlendFilter.h in Headers */ = {isa = PBXBuildFile; fileRef = 83AE9F961540DFE400F7FC13 /* GPUImageSubtractBlendFilter.h */; };
@@ -190,6 +188,8 @@
 		BCB6B8BC1505BF940041703B /* GPUImageTextureOutput.m in Sources */ = {isa = PBXBuildFile; fileRef = BCB6B8BA1505BF940041703B /* GPUImageTextureOutput.m */; };
 		BCB6B9041507CA8D0041703B /* GPUImageCropFilter.h in Headers */ = {isa = PBXBuildFile; fileRef = BCB6B9021507CA8C0041703B /* GPUImageCropFilter.h */; };
 		BCB6B9051507CA8D0041703B /* GPUImageCropFilter.m in Sources */ = {isa = PBXBuildFile; fileRef = BCB6B9031507CA8C0041703B /* GPUImageCropFilter.m */; };
+		BCBCE9991595021B00E0ED33 /* GPUImageMonochromeFilter.h in Headers */ = {isa = PBXBuildFile; fileRef = BCBCE9971595021B00E0ED33 /* GPUImageMonochromeFilter.h */; };
+		BCBCE99A1595021B00E0ED33 /* GPUImageMonochromeFilter.m in Sources */ = {isa = PBXBuildFile; fileRef = BCBCE9981595021B00E0ED33 /* GPUImageMonochromeFilter.m */; };
 		BCC11D72154B44DC0044F5A0 /* GPUImageHistogramGenerator.h in Headers */ = {isa = PBXBuildFile; fileRef = BCC11D70154B44DC0044F5A0 /* GPUImageHistogramGenerator.h */; };
 		BCC11D73154B44DC0044F5A0 /* GPUImageHistogramGenerator.m in Sources */ = {isa = PBXBuildFile; fileRef = BCC11D71154B44DC0044F5A0 /* GPUImageHistogramGenerator.m */; };
 		BCC1E5A8151E74B20006EFA5 /* GPUImagePosterizeFilter.h in Headers */ = {isa = PBXBuildFile; fileRef = BCC1E5A6151E74B20006EFA5 /* GPUImagePosterizeFilter.h */; };
@@ -277,8 +277,6 @@
 		0DF3FA2A14FA00C9006AF7D9 /* GPUImageVignetteFilter.m */ = {isa = PBXFileReference; fileEncoding = 4; lastKnownFileType = sourcecode.c.objc; name = GPUImageVignetteFilter.m; path = Source/GPUImageVignetteFilter.m; sourceTree = SOURCE_ROOT; };
 		6D13DBE4151AA804000B23BA /* GPUImageHazeFilter.h */ = {isa = PBXFileReference; fileEncoding = 4; lastKnownFileType = sourcecode.c.h; name = GPUImageHazeFilter.h; path = Source/GPUImageHazeFilter.h; sourceTree = SOURCE_ROOT; };
 		6D13DBE5151AA804000B23BA /* GPUImageHazeFilter.m */ = {isa = PBXFileReference; fileEncoding = 4; lastKnownFileType = sourcecode.c.objc; name = GPUImageHazeFilter.m; path = Source/GPUImageHazeFilter.m; sourceTree = SOURCE_ROOT; };
-		6DC835511582CF9800FA50E1 /* GPUImageMonochromeFilter.h */ = {isa = PBXFileReference; fileEncoding = 4; lastKnownFileType = sourcecode.c.h; path = GPUImageMonochromeFilter.h; sourceTree = SOURCE_ROOT; };
-		6DC835521582CF9800FA50E1 /* GPUImageMonochromeFilter.m */ = {isa = PBXFileReference; fileEncoding = 4; lastKnownFileType = sourcecode.c.objc; path = GPUImageMonochromeFilter.m; sourceTree = SOURCE_ROOT; };
 		6EE27491150E8FC50040DDB6 /* GPUImageGrayscaleFilter.h */ = {isa = PBXFileReference; fileEncoding = 4; lastKnownFileType = sourcecode.c.h; name = GPUImageGrayscaleFilter.h; path = Source/GPUImageGrayscaleFilter.h; sourceTree = SOURCE_ROOT; };
 		6EE27492150E8FC50040DDB6 /* GPUImageGrayscaleFilter.m */ = {isa = PBXFileReference; fileEncoding = 4; lastKnownFileType = sourcecode.c.objc; name = GPUImageGrayscaleFilter.m; path = Source/GPUImageGrayscaleFilter.m; sourceTree = SOURCE_ROOT; };
 		83AE9F961540DFE400F7FC13 /* GPUImageSubtractBlendFilter.h */ = {isa = PBXFileReference; fileEncoding = 4; lastKnownFileType = sourcecode.c.h; name = GPUImageSubtractBlendFilter.h; path = Source/GPUImageSubtractBlendFilter.h; sourceTree = SOURCE_ROOT; };
@@ -440,6 +438,8 @@
 		BCB6B8BA1505BF940041703B /* GPUImageTextureOutput.m */ = {isa = PBXFileReference; fileEncoding = 4; lastKnownFileType = sourcecode.c.objc; name = GPUImageTextureOutput.m; path = Source/GPUImageTextureOutput.m; sourceTree = SOURCE_ROOT; };
 		BCB6B9021507CA8C0041703B /* GPUImageCropFilter.h */ = {isa = PBXFileReference; fileEncoding = 4; lastKnownFileType = sourcecode.c.h; name = GPUImageCropFilter.h; path = Source/GPUImageCropFilter.h; sourceTree = SOURCE_ROOT; };
 		BCB6B9031507CA8C0041703B /* GPUImageCropFilter.m */ = {isa = PBXFileReference; fileEncoding = 4; lastKnownFileType = sourcecode.c.objc; name = GPUImageCropFilter.m; path = Source/GPUImageCropFilter.m; sourceTree = SOURCE_ROOT; };
+		BCBCE9971595021B00E0ED33 /* GPUImageMonochromeFilter.h */ = {isa = PBXFileReference; fileEncoding = 4; lastKnownFileType = sourcecode.c.h; name = GPUImageMonochromeFilter.h; path = Source/GPUImageMonochromeFilter.h; sourceTree = SOURCE_ROOT; };
+		BCBCE9981595021B00E0ED33 /* GPUImageMonochromeFilter.m */ = {isa = PBXFileReference; fileEncoding = 4; lastKnownFileType = sourcecode.c.objc; name = GPUImageMonochromeFilter.m; path = Source/GPUImageMonochromeFilter.m; sourceTree = SOURCE_ROOT; };
 		BCC11D70154B44DC0044F5A0 /* GPUImageHistogramGenerator.h */ = {isa = PBXFileReference; fileEncoding = 4; lastKnownFileType = sourcecode.c.h; name = GPUImageHistogramGenerator.h; path = Source/GPUImageHistogramGenerator.h; sourceTree = SOURCE_ROOT; };
 		BCC11D71154B44DC0044F5A0 /* GPUImageHistogramGenerator.m */ = {isa = PBXFileReference; fileEncoding = 4; lastKnownFileType = sourcecode.c.objc; name = GPUImageHistogramGenerator.m; path = Source/GPUImageHistogramGenerator.m; sourceTree = SOURCE_ROOT; };
 		BCC1E5A6151E74B20006EFA5 /* GPUImagePosterizeFilter.h */ = {isa = PBXFileReference; fileEncoding = 4; lastKnownFileType = sourcecode.c.h; name = GPUImagePosterizeFilter.h; path = Source/GPUImagePosterizeFilter.h; sourceTree = SOURCE_ROOT; };
@@ -545,13 +545,10 @@
 		BC1B715D14F4AFFF00ACA2AB /* Color processing */ = {
 			isa = PBXGroup;
 			children = (
-<<<<<<< HEAD
+				BCBCE9971595021B00E0ED33 /* GPUImageMonochromeFilter.h */,
+				BCBCE9981595021B00E0ED33 /* GPUImageMonochromeFilter.m */,
 				BEBE83B3155C092A00EEF8C3 /* GPUImageRGBFilter.h */,
 				BEBE83B4155C092A00EEF8C3 /* GPUImageRGBFilter.m */,
-=======
-				6DC835511582CF9800FA50E1 /* GPUImageMonochromeFilter.h */,
-				6DC835521582CF9800FA50E1 /* GPUImageMonochromeFilter.m */,
->>>>>>> 213fa69e
 				BC982B7714F098CC0001FF6F /* GPUImageBrightnessFilter.h */,
 				BC982B7814F098CC0001FF6F /* GPUImageBrightnessFilter.m */,
 				BCB6B833150400030041703B /* GPUImageExposureFilter.h */,
@@ -948,7 +945,6 @@
 				BCC94CFA15101EB3002F9BC5 /* GPUImageTransformFilter.h in Headers */,
 				BC54D563151904FF003F4A41 /* GPUImageChromaKeyBlendFilter.h in Headers */,
 				6D13DBE6151AA804000B23BA /* GPUImageHazeFilter.h in Headers */,
-<<<<<<< HEAD
 				BCC94ABB151E4FD6008554B4 /* GPUImageLuminanceThresholdFilter.h in Headers */,
 				BCC1E5A8151E74B20006EFA5 /* GPUImagePosterizeFilter.h in Headers */,
 				BCC1E5B8151E83700006EFA5 /* GPUImageFilterGroup.h in Headers */,
@@ -1008,9 +1004,7 @@
 				BC0690DD157C344D009274F9 /* GPUImageRGBClosingFilter.h in Headers */,
 				BC0690F7157C5075009274F9 /* GPUImageColorPackingFilter.h in Headers */,
 				BC76CE9B15813818008B45D3 /* GPUImageSphereRefractionFilter.h in Headers */,
-=======
-				6DC835531582CF9800FA50E1 /* GPUImageMonochromeFilter.h in Headers */,
->>>>>>> 213fa69e
+				BCBCE9991595021B00E0ED33 /* GPUImageMonochromeFilter.h in Headers */,
 			);
 			runOnlyForDeploymentPostprocessing = 0;
 		};
@@ -1176,7 +1170,6 @@
 				BCC94CFB15101EB3002F9BC5 /* GPUImageTransformFilter.m in Sources */,
 				BC54D564151904FF003F4A41 /* GPUImageChromaKeyBlendFilter.m in Sources */,
 				6D13DBE7151AA804000B23BA /* GPUImageHazeFilter.m in Sources */,
-<<<<<<< HEAD
 				BCC94ABC151E4FD6008554B4 /* GPUImageLuminanceThresholdFilter.m in Sources */,
 				BCC1E5A9151E74B20006EFA5 /* GPUImagePosterizeFilter.m in Sources */,
 				BCC1E5B9151E83700006EFA5 /* GPUImageFilterGroup.m in Sources */,
@@ -1236,9 +1229,7 @@
 				BC0690DE157C344D009274F9 /* GPUImageRGBClosingFilter.m in Sources */,
 				BC0690F8157C5075009274F9 /* GPUImageColorPackingFilter.m in Sources */,
 				BC76CE9C15813818008B45D3 /* GPUImageSphereRefractionFilter.m in Sources */,
-=======
-				6DC835541582CF9800FA50E1 /* GPUImageMonochromeFilter.m in Sources */,
->>>>>>> 213fa69e
+				BCBCE99A1595021B00E0ED33 /* GPUImageMonochromeFilter.m in Sources */,
 			);
 			runOnlyForDeploymentPostprocessing = 0;
 		};
