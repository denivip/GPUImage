--- conflicted
+++ resolved
@@ -29,8 +29,6 @@
 		46869530155AACAC0060BA43 /* GPUImageSourceOverBlendFilter.m in Sources */ = {isa = PBXBuildFile; fileRef = 4686952E155AACAC0060BA43 /* GPUImageSourceOverBlendFilter.m */; };
 		46A8097816B8A48E000C29ED /* GPUImageTwoInputCrossTextureSamplingFilter.h in Headers */ = {isa = PBXBuildFile; fileRef = 46A8097616B8A48E000C29ED /* GPUImageTwoInputCrossTextureSamplingFilter.h */; };
 		46A8097916B8A48E000C29ED /* GPUImageTwoInputCrossTextureSamplingFilter.m in Sources */ = {isa = PBXBuildFile; fileRef = 46A8097716B8A48E000C29ED /* GPUImageTwoInputCrossTextureSamplingFilter.m */; };
-		46A8097D16B8A6A2000C29ED /* GPUImagePoissonBlendFilter.h in Headers */ = {isa = PBXBuildFile; fileRef = 46A8097B16B8A6A2000C29ED /* GPUImagePoissonBlendFilter.h */; };
-		46A8097E16B8A6A2000C29ED /* GPUImagePoissonBlendFilter.m in Sources */ = {isa = PBXBuildFile; fileRef = 46A8097C16B8A6A2000C29ED /* GPUImagePoissonBlendFilter.m */; };
 		6D13DBE6151AA804000B23BA /* GPUImageHazeFilter.h in Headers */ = {isa = PBXBuildFile; fileRef = 6D13DBE4151AA804000B23BA /* GPUImageHazeFilter.h */; };
 		6D13DBE7151AA804000B23BA /* GPUImageHazeFilter.m in Sources */ = {isa = PBXBuildFile; fileRef = 6D13DBE5151AA804000B23BA /* GPUImageHazeFilter.m */; };
 		6EE27493150E8FC60040DDB6 /* GPUImageGrayscaleFilter.h in Headers */ = {isa = PBXBuildFile; fileRef = 6EE27491150E8FC50040DDB6 /* GPUImageGrayscaleFilter.h */; };
@@ -114,6 +112,7 @@
 		BC56D84B157ADA4F00CC9C1E /* GPUImageDilationFilter.m in Sources */ = {isa = PBXBuildFile; fileRef = BC56D849157ADA4F00CC9C1E /* GPUImageDilationFilter.m */; };
 		BC56D84F157ADA6F00CC9C1E /* GPUImageErosionFilter.h in Headers */ = {isa = PBXBuildFile; fileRef = BC56D84D157ADA6F00CC9C1E /* GPUImageErosionFilter.h */; };
 		BC56D850157ADA6F00CC9C1E /* GPUImageErosionFilter.m in Sources */ = {isa = PBXBuildFile; fileRef = BC56D84E157ADA6F00CC9C1E /* GPUImageErosionFilter.m */; };
+		BC61F4B116B9CAEB009F6234 /* GPUImagePoissonBlendFilter.m in Sources */ = {isa = PBXBuildFile; fileRef = 46A8097C16B8A6A2000C29ED /* GPUImagePoissonBlendFilter.m */; };
 		BC6ED9C21549CA0600966798 /* GPUImageHistogramFilter.h in Headers */ = {isa = PBXBuildFile; fileRef = BC6ED9C01549CA0600966798 /* GPUImageHistogramFilter.h */; };
 		BC6ED9C31549CA0600966798 /* GPUImageHistogramFilter.m in Sources */ = {isa = PBXBuildFile; fileRef = BC6ED9C11549CA0600966798 /* GPUImageHistogramFilter.m */; };
 		BC76CE9B15813818008B45D3 /* GPUImageSphereRefractionFilter.h in Headers */ = {isa = PBXBuildFile; fileRef = BC76CE9915813818008B45D3 /* GPUImageSphereRefractionFilter.h */; };
@@ -830,13 +829,10 @@
 				B80171FD16312800001C8D16 /* GPUImageSaturationBlendFilter.m */,
 				B801722D16313151001C8D16 /* GPUImageLuminosityBlendFilter.h */,
 				B801722E16313151001C8D16 /* GPUImageLuminosityBlendFilter.m */,
-<<<<<<< HEAD
 				BC185E7816B866AD00EA01AD /* GPUImageLinearBurnBlendFilter.h */,
 				BC185E7916B866AD00EA01AD /* GPUImageLinearBurnBlendFilter.m */,
-=======
 				46A8097B16B8A6A2000C29ED /* GPUImagePoissonBlendFilter.h */,
 				46A8097C16B8A6A2000C29ED /* GPUImagePoissonBlendFilter.m */,
->>>>>>> 8221cdf1
 			);
 			name = Blends;
 			sourceTree = "<group>";
@@ -1297,14 +1293,10 @@
 				B80171E616311FCB001C8D16 /* GPUImageHueBlendFilter.h in Headers */,
 				B80171FE16312800001C8D16 /* GPUImageSaturationBlendFilter.h in Headers */,
 				B801722F16313151001C8D16 /* GPUImageLuminosityBlendFilter.h in Headers */,
-<<<<<<< HEAD
 				BC185E7A16B866AD00EA01AD /* GPUImageLinearBurnBlendFilter.h in Headers */,
 				BC185E7E16B866CE00EA01AD /* GPUImageGaussianBlurPositionFilter.h in Headers */,
 				BC185E8216B866F000EA01AD /* GPUImagePixellatePositionFilter.h in Headers */,
-=======
 				46A8097816B8A48E000C29ED /* GPUImageTwoInputCrossTextureSamplingFilter.h in Headers */,
-				46A8097D16B8A6A2000C29ED /* GPUImagePoissonBlendFilter.h in Headers */,
->>>>>>> 8221cdf1
 			);
 			runOnlyForDeploymentPostprocessing = 0;
 		};
@@ -1567,14 +1559,11 @@
 				B80171E716311FCB001C8D16 /* GPUImageHueBlendFilter.m in Sources */,
 				B80171FF16312800001C8D16 /* GPUImageSaturationBlendFilter.m in Sources */,
 				B801723016313151001C8D16 /* GPUImageLuminosityBlendFilter.m in Sources */,
-<<<<<<< HEAD
 				BC185E7B16B866AD00EA01AD /* GPUImageLinearBurnBlendFilter.m in Sources */,
 				BC185E7F16B866CE00EA01AD /* GPUImageGaussianBlurPositionFilter.m in Sources */,
 				BC185E8316B866F000EA01AD /* GPUImagePixellatePositionFilter.m in Sources */,
-=======
 				46A8097916B8A48E000C29ED /* GPUImageTwoInputCrossTextureSamplingFilter.m in Sources */,
-				46A8097E16B8A6A2000C29ED /* GPUImagePoissonBlendFilter.m in Sources */,
->>>>>>> 8221cdf1
+				BC61F4B116B9CAEB009F6234 /* GPUImagePoissonBlendFilter.m in Sources */,
 			);
 			runOnlyForDeploymentPostprocessing = 0;
 		};
